<<<<<<< HEAD
b25-kit-rs
====

Overview
Tools for reading ARIB-STD-B25, and dealing with some kinds of tuner devices. Works fine on both Windows and Linux.

B25-rs and b25-sys are more convenient Rust wrapper for libarib25. Recisdb-rs can read both Unix chardev-based and BonDriver-based TV sources. 


## Description
TODO: 
Windows - BonDriver
Linux 
- recisdb-rs: [px4_drv](https://github.com/nns779/px4_drv)
- b25-rs: send the stream from https://www.kernelconfig.io/config_dvb_pt3

## Requirement

## Usage



## Licence

[GPL v3]

## Author

[kazuki0824](https://github.com/kazuki0824)

=======
![ci workflow](https://github.com/kazuki0824/b25-kit-rs/actions/workflows/rust.yml/badge.svg)

# B25 kit
Rustで書かれたARIB-STD-B25およびテレビチューナーリーダー
従来のrecpt1, b25を代替する
- クロスプラットフォーム（BonDriver, キャラクタデバイス型の両方を読み取り可能）
- Rustによる実装でシングルボード向け低メモリ消費、連続録画時のエラー防止を目指す
- チャンネル名ハードコード・二重バッファなど、従来のソフトウェアの設計の問題を自分なりに修正
- ECM/EMMロギング・デバッグ機能

## Usage
### Linux
- TODO: recisdb-rustのオプションをここに書く(chardev)
- Video4Linux dvbデバイスはdvbv5-zap --> b25-rsへのパイプで対応
### Windows
- TODO: recisdb-rustのオプションをここに書く(BonDriver)

## Installation
### Linux
### Windows
>>>>>>> ebf4986f
<|MERGE_RESOLUTION|>--- conflicted
+++ resolved
@@ -1,44 +1,22 @@
-<<<<<<< HEAD
-b25-kit-rs
-====
-
-Overview
-Tools for reading ARIB-STD-B25, and dealing with some kinds of tuner devices. Works fine on both Windows and Linux.
-
-B25-rs and b25-sys are more convenient Rust wrapper for libarib25. Recisdb-rs can read both Unix chardev-based and BonDriver-based TV sources. 
-
-
-## Description
-TODO: 
-Windows - BonDriver
-Linux 
-- recisdb-rs: [px4_drv](https://github.com/nns779/px4_drv)
-- b25-rs: send the stream from https://www.kernelconfig.io/config_dvb_pt3
-
-## Requirement
-
-## Usage
-
-
-
-## Licence
-
-[GPL v3]
-
-## Author
-
-[kazuki0824](https://github.com/kazuki0824)
-
-=======
 ![ci workflow](https://github.com/kazuki0824/b25-kit-rs/actions/workflows/rust.yml/badge.svg)
 
-# B25 kit
+B25 kit
+====
 Rustで書かれたARIB-STD-B25およびテレビチューナーリーダー
 従来のrecpt1, b25を代替する
 - クロスプラットフォーム（BonDriver, キャラクタデバイス型の両方を読み取り可能）
 - Rustによる実装でシングルボード向け低メモリ消費、連続録画時のエラー防止を目指す
 - チャンネル名ハードコード・二重バッファなど、従来のソフトウェアの設計の問題を自分なりに修正
 - ECM/EMMロギング・デバッグ機能
+
+Tools for reading ARIB-STD-B25, and dealing with some kinds of tuner devices. Works fine on both Windows and Linux.  
+B25-rs and b25-sys are more convenient Rust wrapper for libarib25. Recisdb-rs can read both Unix character device-based and BonDriver-based TV sources. 
+
+## Description
+- recisdb-rs: [px4_drv](https://github.com/nns779/px4_drv)
+- b25-rs: send the stream from https://www.kernelconfig.io/config_dvb_pt3
+- b25-sys: a wrapper for libarib25 written in Rust
+
 
 ## Usage
 ### Linux
@@ -50,4 +28,9 @@
 ## Installation
 ### Linux
 ### Windows
->>>>>>> ebf4986f
+
+## Licence
+[GPL v3]
+
+## Author
+[kazuki0824](https://github.com/kazuki0824)