--- conflicted
+++ resolved
@@ -44,8 +44,7 @@
     extern "C" {
         //IBon2
         pub fn C_EnumTuningSpace(b: *mut IBonDriver2, dwSpace: DWORD) -> LPCTSTR;
-        pub fn C_EnumChannelName2(b: *mut IBonDriver2, dwSpace: DWORD, dwChannel: DWORD)
-            -> LPCTSTR;
+        pub fn C_EnumChannelName2(b: *mut IBonDriver2, dwSpace: DWORD, dwChannel: DWORD) -> LPCTSTR;
         pub fn C_SetChannel2(b: *mut IBonDriver2, dwSpace: DWORD, dwChannel: DWORD) -> BOOL;
 
     }
@@ -68,23 +67,6 @@
             return None;
         }
         unsafe {
-<<<<<<< HEAD
-            assert!(!ptr.is_null());
-            let len = (0..std::isize::MAX)
-                .position(|i| *ptr.offset(i) == 0)
-                .unwrap();
-            if len == 0 {
-                return None;
-            }
-            let slice = std::slice::from_raw_parts(ptr, len);
-            Some(OsString::from_wide(slice).to_string_lossy().into_owned())
-        }
-    }
-    #[cfg(target_os = "linux")]
-    pub(crate) fn from_wide_ptr(_ptr: *const u16) -> Option<String> {
-        None
-    }
-=======
             let len = (0..std::isize::MAX).position(|i| *ptr.offset(i) == 0).unwrap();
             if len == 0 { return  None; }
             let slice = std::slice::from_raw_parts(ptr, len as usize);
@@ -93,7 +75,10 @@
             String::from_utf16(slice).ok()
         }
     }
->>>>>>> 826a207d
+    #[cfg(target_os = "linux")]
+    pub(crate) fn from_wide_ptr(_ptr: *const u16) -> Option<String> {
+        None
+    }
 }
 
 impl BonDriver {
