--- conflicted
+++ resolved
@@ -110,24 +110,6 @@
         buf: &mut [u8],
     ) -> std::task::Poll<std::io::Result<usize>> {
         use futures::task::Poll;
-<<<<<<< HEAD
-        if self.interface.WaitTsStream(Duration::from_millis(1000)) {
-            match self.interface.GetTsStream() {
-                Ok((recv, _remaining)) if recv.len() > 0 => {
-                    eprintln!("{} bytes recv", recv.len());
-                    buf[0..recv.len()].copy_from_slice(&recv[0..]);
-                    Poll::Ready(Ok(buf.len()))
-                }
-                Err(_e) => {
-                    //TODO: Convert Error into io::Error?
-                    //Poll::Ready(Some(Err(e.into())))
-                    Poll::Ready(Ok(0))
-                }
-                _ => {
-                    cx.waker().wake_by_ref();
-                    Poll::Pending
-                }
-=======
         match self.interface.GetTsStream() {
             Ok((recv, remaining)) if recv.len() > 0 => {
                 println!("{} bytes recv.", recv.len());
@@ -148,7 +130,6 @@
                     w.wake();
                 });
                 Poll::Pending
->>>>>>> 826a207d
             }
         }
     }
