#![allow(unused_imports)]
use crate::channels::Channel;
use crate::tuner_base::IBonDriver::{BonDriver, IBon};
use std::error::Error;
use futures::AsyncRead;

mod error;
#[cfg(target_os = "windows")]
mod IBonDriver;
#[cfg(target_os = "windows")]
mod Win_Bon;
#[cfg(target_os = "linux")]
mod linux;

pub enum DeviceKind {
    LinuxChardev,
    WinBon,
}

<<<<<<< HEAD
=======
pub trait UnTuned {
    fn open(path: &str) -> Result<Device, Box<dyn Error>>;
    fn tune(self, channel: Channel, offset_k_hz: i32) -> Result<TunedDevice, Box<dyn Error>>;
}
>>>>>>> 5ae6a021
pub trait Tuned {
    fn signal_quality(&self) -> f64;
    fn set_lnb(&self) -> Result<i8, String>;
    fn open(&self) -> Box<dyn AsyncRead + Unpin>;
}

<<<<<<< HEAD
pub fn tune(path: &str, channel: Channel) -> Result<impl Tuned, Box<dyn Error>>
{
    use crate::tuner_base::error::GeneralError::EnvCompatFailure;
    cfg_if! {
        if #[cfg(target_os = "linux")]
        {
            use crate::tuner_base::linux::TunedDevice;
            TunedDevice::tune(path, channel, 0)
        }
        else if #[cfg(target_os = "windows")] {
            use crate::tuner_base::Win_Bon::TunedDevice;
            TunedDevice::tune(path, channel)
        }
        else { Err((EnvCompatFailure).into()) }
    }
}


//TODO: change opaque TunedDevice type to dyn Tuned and move them into linux / windows, and remove cfg and super::

=======

//TODO: change opaque TunedDevice type to dyn Tuned and move them into linux / windows, and remove cfg and super::
#[cfg(target_os = "linux")]
pub struct Device {
    pub handle: std::os::unix::io::RawFd,
    kind: DeviceKind,
}
#[cfg(target_os = "linux")]
pub struct TunedDevice {
    pub d: Device,
    pub channel: Channel,
}

#[cfg(target_os = "windows")]
pub struct Device {
    bon_driver_path: String,
    dll_imported: BonDriver,
    pub kind: DeviceKind,
    pub interface: IBon<10000>
}
#[cfg(target_os = "windows")]
pub struct TunedDevice {
    pub d: Device,
    pub channel: Channel,
}
>>>>>>> 5ae6a021
<|MERGE_RESOLUTION|>--- conflicted
+++ resolved
@@ -1,6 +1,5 @@
 #![allow(unused_imports)]
 use crate::channels::Channel;
-use crate::tuner_base::IBonDriver::{BonDriver, IBon};
 use std::error::Error;
 use futures::AsyncRead;
 
@@ -12,25 +11,12 @@
 #[cfg(target_os = "linux")]
 mod linux;
 
-pub enum DeviceKind {
-    LinuxChardev,
-    WinBon,
-}
-
-<<<<<<< HEAD
-=======
-pub trait UnTuned {
-    fn open(path: &str) -> Result<Device, Box<dyn Error>>;
-    fn tune(self, channel: Channel, offset_k_hz: i32) -> Result<TunedDevice, Box<dyn Error>>;
-}
->>>>>>> 5ae6a021
 pub trait Tuned {
     fn signal_quality(&self) -> f64;
     fn set_lnb(&self) -> Result<i8, String>;
     fn open(&self) -> Box<dyn AsyncRead + Unpin>;
 }
 
-<<<<<<< HEAD
 pub fn tune(path: &str, channel: Channel) -> Result<impl Tuned, Box<dyn Error>>
 {
     use crate::tuner_base::error::GeneralError::EnvCompatFailure;
@@ -46,35 +32,4 @@
         }
         else { Err((EnvCompatFailure).into()) }
     }
-}
-
-
-//TODO: change opaque TunedDevice type to dyn Tuned and move them into linux / windows, and remove cfg and super::
-
-=======
-
-//TODO: change opaque TunedDevice type to dyn Tuned and move them into linux / windows, and remove cfg and super::
-#[cfg(target_os = "linux")]
-pub struct Device {
-    pub handle: std::os::unix::io::RawFd,
-    kind: DeviceKind,
-}
-#[cfg(target_os = "linux")]
-pub struct TunedDevice {
-    pub d: Device,
-    pub channel: Channel,
-}
-
-#[cfg(target_os = "windows")]
-pub struct Device {
-    bon_driver_path: String,
-    dll_imported: BonDriver,
-    pub kind: DeviceKind,
-    pub interface: IBon<10000>
-}
-#[cfg(target_os = "windows")]
-pub struct TunedDevice {
-    pub d: Device,
-    pub channel: Channel,
-}
->>>>>>> 5ae6a021
+}